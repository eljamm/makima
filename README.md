# makima

Makima is a daemon for Linux to remap keyboards, mice, controllers and tablets.\
It works on Wayland, X11 and even tty, as it relies on the `evdev` kernel interface.\
Previously only a controller daemon, the scope has now been expanded because I had nothing better to do.

## Features:
- Configure your keybindings through simple TOML config files, one for each device.
- Remap keys, buttons or entire combinations to other keys and macros.
- Supports keyboards, mice and any other device that uses input events present inside `/usr/include/linux/input-event-codes.h`.
- Hotplug to connect and disconnect your devices whenever you want.
- Supports wired and Bluetooth connections.
- If you connect a [supported game controller](https://github.com/cyber-sushi/makima/tree/main#tested-controllers), you can move your cursor using analog sticks with adjustable sensitivity.
- You can have multiple sets of key bindings that automatically switch based on the active window (only on Hyprland and Sway currently).
- Written in Rust so it's blazingly fast, I think?

## How to use:
1. Download the executable from the Releases page or compile it yourself using Cargo.
2. Create a TOML config file inside `~/.config/makima` (or pick one of the default ones) and rename it with the _exact_ name of your device. You can check the name by running `evtest`. If the name includes a `/`, just omit it.
3. Assign your keybindings inside the config file, follow [this documentation](https://github.com/cyber-sushi/makima/tree/main#configuration) for more info.
4. Make sure the `makima` executable has permission to be executed as a program. If not, `cd` into the directory of the executable and use `chmod +x makima`. Alternatively, Right Click > Properties > "allow executing as program" or something like that.
5. Make sure that your user has access to event devices. If it doesn't, use `sudo usermod -aG input yourusername`.
6. Launch Makima and it'll automatically recognize all connected devices that have a corresponding config file inside `~/.config/makima`.
   - To launch Makima, you can use one of these methods:
     - Launch it from your file manager by double clicking.
     - Launch it from terminal by `cd`ing to the directory of the executable, then using `./makima`.
     - Move the executable to a directory that's in PATH, then launch it using `rofi`, `dmenu` or whatever launcher you use. I personally added `~/.local/share/bin` to PATH and put all my executables there.
     - Create a .desktop file and launch it using that.
     - Autostart it from your window manager's config file (usually `exec /path/to/makima`).

## Configuration:
You can find some sample config files on this Github; pick one that fits your use case and copy it inside `~/.config/makima`, then edit it to your needs.\
**To associate a config file to an input device, the file name should be identical to that of the device. If your device's name includes a `/`, just omit it.**\
Example: you run `evtest` and see that your Dualshock 4 controller is named `Sony Interactive Entertainment Wireless Controller`; all you have to do is rename your config file `Sony Interactive Entertainment Wireless Controller.toml`.\
All config files will be parsed automatically when `makima` is launched.

### Adaptive bindings for each application (Hyprland and Sway only atm):
Have you ever wanted to have a different set of macros for each game that you play? Or maybe you want your controller to input Space when you press X, but only when MPV is focused? Then this is exactly what you're looking for!\
To have app-specific config files, just put `::window_class` at the end of their filename, before `.toml`.\
Example: you want your DS4 controller to have a specific set of keybindings for Firefox, name that file `Sony Interactive Entertainment Wireless Controller::firefox.toml`. To retrieve the window class of a specific application, refer to your compositor's documentation, e.g. on Hyprland type `hyprctl clients` in your terminal while that application is open.\
**Note: on Sway, make sure that the `XDG_DESKTOP_SESSION=sway` environment variable is set, or Makima won't be able to use adaptive bindings.**

## The config files:
The config file is divided into multiple sections:
- `[bindings.keys]`, where you can rebind single keys or buttons to other keys or macros.
- `[bindings.axis]`, where you can rebind axis type events (e.g. mouse scroll wheel, controller D-Pad) to other keys or macros.
- `[combinations.keys]`, where you can rebind a key sequence of modifier+key (e.g. Ctrl+C, Ctrl+Rightclick etc.) to other keys or macros.
- `[combinations.axis]`, where you can rebind an input sequence of modifier+axis event (e.g. Ctrl+Scrollwheel_up) to other keys or macros.
- `[settings]`, where you can configure a few settings.

### \[bindings.keys] and \[combinations.keys]
Example where the Caps Lock and Ctrl keys are switched:
```
[bindings.keys]
KEY_CAPSLOCK = ["KEY_LEFTCTRL"]
KEY_LEFTCTRL = ["KEY_CAPSLOCK"]
```
Example where pressing Caps Lock triggers the Ctrl+C macro:
```
[bindings.keys]
KEY_CAPSLOCK = ["KEY_LEFTCTRL", "KEY_C"]
```
Example where pressing any key on your mouse will immediately shut down your computer if you're focused on a terminal:
```
[bindings.keys]
BTN_LEFT = ["KEY_S", "KEY_H", "KEY_U", "KEY_T", "KEY_D", "KEY_O", "KEY_W", "KEY_N", "KEY_SPACE", "KEY_N", "KEY_O", "KEY_W", "KEY_ENTER"]
BTN_RIGHT = ["KEY_S", "KEY_H", "KEY_U", "KEY_T", "KEY_D", "KEY_O", "KEY_W", "KEY_N", "KEY_SPACE", "KEY_N", "KEY_O", "KEY_W", "KEY_ENTER"]
BTN_MIDDLE = ["KEY_S", "KEY_H", "KEY_U", "KEY_T", "KEY_D", "KEY_O", "KEY_W", "KEY_N", "KEY_SPACE", "KEY_N", "KEY_O", "KEY_W", "KEY_ENTER"]
```
Example where pressing Ctrl + Shift + K will input A:
```
[combinations.keys]
KEY_LEFTCTRL-KEY_LEFTSHIFT.KEY_K = ["KEY_A"]
```
To see all of the available key codes, refer to the file `/usr/include/linux/input-event-codes.h`.\
Remember that keys like Ctrl and Alt will have key codes like `KEY_LEFTCTRL`, `KEY_RIGHTCTRL`, `KEY_LEFTALT` and `KEY_RIGHTALT`. Just using `KEY_CTRL` and `KEY_ALT` will throw a parsing error because the key code does not exist.\
Keys that are not explicitly remapped will keep their default functionality.\
If you don't need to remap any key, you can just omit the entire `[bindings.keys]` and `[combinations.keys]` paragraphs.

### \[bindings.axis] and \[combinations.axis]
Example where the mouse scroll wheel will copy and paste:
```
[bindings.axis]
SCROLL_WHEEL_UP = ["KEY_LEFTCTRL", "KEY_C"]
SCROLL_WHEEL_DOWN = ["KEY_LEFTCTRL", "KEY_V"]
```
Example where Ctrl + Alt + Scrollwheel will do random stuff idk I have no more creativity:
```
[combinations.axis]
KEY_LEFTCTRL-KEY_LEFTALT.SCROLL_WHEEL_UP = ["KEY_F5", "KEY_SLASH"]
KEY_LEFTCTRL-KEY_LEFTALT.SCROLL_WHEEL_DOWN = ["KEY_MINUS", "KEY_APOSTROPHE"]
```
<<<<<<< HEAD
Events that are not explicitly remapped will keep their default functionality.\
If you don't need to remap any axis event, you can just omit the entire `[bindings.axis]` and `[combinations.axis]` paragraphs.
**Note: axis names are hardcoded, currently you can use the following:**\
`SCROLL_WHEEL_UP`, `SCROLL_WHEEL_DOWN` - for a mouse scroll wheel\
`DPAD_UP`, `DPAD_DOWN`, `DPAD_LEFT`, `DPAD_RIGHT` - for a game controller's D-Pad\
`BTN_TL2`, `BTN_TR2` - for a game controller's triggers (on most controllers - but not all - these can be put inside `[bindings.keys]` as well, and it will take priority over `[bindings.axis]`)
=======
If you don't need to remap your scroll wheel, just omit the entire `[bindings.axis]` and `[combinations.axis]` paragraphs and it'll fall back to default functionality.\
**Note: axis names are hardcoded, currently you can use `SCROLL_WHEEL_UP`, `SCROLL_WHEEL_DOWN`, `DPAD_UP`, `DPAD_DOWN`, `DPAD_LEFT` and `DPAD_RIGHT`.** DPAD is used by game controllers.
>>>>>>> 574953c0

### \[settings]
There are currently 4 available settings:
- `GRAB_DEVICE` will set if Makima should have exclusivity over the device. If set to `"true"`, no other program will read the original input of the device. If set to `"false"`, both the original input and the remapped input will be read by applications. The event reader won't start if this is not set.
- `MOVE_MOUSE_WITH_STICK` will set if your mouse cursor should be moved using your controller's analog sticks, and which of the two sticks should move your cursor. Can be set to `"left"`, `"right"` or `"none"`. Defaults to `"left"` if not set.
- `ANALOG_SENSITIVITY` will change the speed of your mouse cursor when moved through an analog stick. Lower value is higher sensitivity, minimum `"1"`, suggested `"6"`. The analog stick won't be read if this is not set.
- `SIGNED_AXIS_VALUE` is needed if you're using Xbox controllers and Switch Joy-Cons to properly calibrate the analog stick's sensitivity. Set to `"true"` if you're using those controllers. Can be left out otherwise.

Example settings for a keyboard or mouse, notice that only the `GRAB_DEVICE` setting is needed in this case and you can leave everything else out:
```
[settings]
GRAB_DEVICE = "true"
```
Example settings for a an Xbox 360/One controller:
```
[settings]
ANALOG_SENSITIVITY = "6"
MOVE_MOUSE_WITH_STICK =	"left"
GRAB_DEVICE = "false"
SIGNED_AXIS_VALUE = "true"
```
Refer to the sample config files on this Github for more information about controllers.

## Tested controllers:
- DualShock 2
- DualShock 3
- DualShock 4
- DualSense
- Xbox 360
- Xbox One
- Xbox Elite 2
- Stadia
- Switch Joy-Cons

To add other controllers, please open an issue.

## Troubleshooting and possible questions:
Q: My device actually shows as three different devices in evtest, do I need to create three different config files, one for each device?\
A: Yes, most mice with additional keys are usually seen as a mouse and a keyboard by the kernel and they need to be mapped separately.

Q: Can I map a key sequence (e.g. Ctrl+C) to something else?\
A: Yes! Since version 0.4.0, you can remap key modifiers (Ctrl, Shift, Alt, Meta) + key, to call another key or macro.

Q: My controller works when using Bluetooth but not when using wired connection or vice-versa, why?\
A: Some devices have a different evdev name when connected through Bluetooth, for example a `Sony Interactive Entertainment Wireless Controller` is just seen as `Wireless Controller` when connected via Bluetooth. You'll need to create a copy of the config file with that name.

Q: Will adaptive bindings (change mapping based on the currently active app) be implemented for desktops other than Hyprland and Sway?\
A: I plan on implementing adaptive bindings for X11 at some point.<|MERGE_RESOLUTION|>--- conflicted
+++ resolved
@@ -90,17 +90,12 @@
 KEY_LEFTCTRL-KEY_LEFTALT.SCROLL_WHEEL_UP = ["KEY_F5", "KEY_SLASH"]
 KEY_LEFTCTRL-KEY_LEFTALT.SCROLL_WHEEL_DOWN = ["KEY_MINUS", "KEY_APOSTROPHE"]
 ```
-<<<<<<< HEAD
-Events that are not explicitly remapped will keep their default functionality.\
-If you don't need to remap any axis event, you can just omit the entire `[bindings.axis]` and `[combinations.axis]` paragraphs.
 **Note: axis names are hardcoded, currently you can use the following:**\
 `SCROLL_WHEEL_UP`, `SCROLL_WHEEL_DOWN` - for a mouse scroll wheel\
 `DPAD_UP`, `DPAD_DOWN`, `DPAD_LEFT`, `DPAD_RIGHT` - for a game controller's D-Pad\
-`BTN_TL2`, `BTN_TR2` - for a game controller's triggers (on most controllers - but not all - these can be put inside `[bindings.keys]` as well, and it will take priority over `[bindings.axis]`)
-=======
-If you don't need to remap your scroll wheel, just omit the entire `[bindings.axis]` and `[combinations.axis]` paragraphs and it'll fall back to default functionality.\
-**Note: axis names are hardcoded, currently you can use `SCROLL_WHEEL_UP`, `SCROLL_WHEEL_DOWN`, `DPAD_UP`, `DPAD_DOWN`, `DPAD_LEFT` and `DPAD_RIGHT`.** DPAD is used by game controllers.
->>>>>>> 574953c0
+`BTN_TL2`, `BTN_TR2` - for a game controller's triggers (on most controllers - but not all - these can be put inside `[bindings.keys]` as well, and it will take priority over `[bindings.axis]`)\
+Events that are not explicitly remapped will keep their default functionality.\
+If you don't need to remap any axis event, you can just omit the entire `[bindings.axis]` and `[combinations.axis]` paragraphs.
 
 ### \[settings]
 There are currently 4 available settings:
